--- conflicted
+++ resolved
@@ -130,7 +130,7 @@
 css-modules loader. e.g. `app.global.css`
 
 
-## Package
+## Packaging
 
 To package apps for the local platform:
 
@@ -161,23 +161,17 @@
 
 This boilerplate uses a [two package.json structure](https://github.com/electron-userland/electron-builder#two-packagejson-structure).
 
-<<<<<<< HEAD
-Some best practices around what modules to include, and how:
-=======
-
-## Static Type Checking
-This project comes with Flow support out of the box! You can annotate your code with types, [get Flow errors as ESLint errors](https://github.com/amilajack/eslint-plugin-flowtype-errors), and get [type errors during runtime](https://github.com/gcanti/babel-plugin-tcomb-boilerplate) during development. Types are completely optional.
-
-## Native-like UI
-
-If you want to have native-like User Interface (OS X El Capitan and Windows 10), [react-desktop](https://github.com/gabrielbull/react-desktop) may perfect suit for you.
-
 #### Building windows apps from non-windows platforms
->>>>>>> 946fbbba
-
 1. If the module is native to a platform or otherwise should be included with the published package (i.e. bootstrap, openbci), it should be listed under `dependencies` in `./app/package.json`.
 2. If a module is `import`ed by another module, include it in `dependencies` in `./package.json`.   See [this ESLint rule](https://github.com/benmosher/eslint-plugin-import/blob/master/docs/rules/no-extraneous-dependencies.md)
 3. Otherwise, modules used for building, testing and debugging should be included in `devDependencies` in `./package.json`.
+
+## Static Type Checking
+This project comes with Flow support out of the box! You can annotate your code with types, [get Flow errors as ESLint errors](https://github.com/amilajack/eslint-plugin-flowtype-errors), and get [type errors during runtime](https://github.com/gcanti/babel-plugin-tcomb-boilerplate) during development. Types are completely optional.
+
+## Native-like UI
+
+If you want to have native-like User Interface (OS X El Capitan and Windows 10), [react-desktop](https://github.com/gabrielbull/react-desktop) may perfect suit for you.
 
 ## Dispatching redux actions from main process
 
